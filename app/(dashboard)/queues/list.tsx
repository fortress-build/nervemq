"use client";

import { DataTable } from "@/components/data-table";
import type { ColumnDef, ColumnFiltersState } from "@tanstack/react-table";
import { ChevronDown, ChevronRight } from "lucide-react";
import { Button } from "@/components/ui/button";
import { useQuery } from "@tanstack/react-query";
import { listMessages } from "@/actions/api";
import { Filter, Check } from "lucide-react";
import { Popover, PopoverTrigger, PopoverContent } from "@/components/ui/popover";
import { Command, CommandInput, CommandItem, CommandList, CommandEmpty, CommandGroup } from "@/components/ui/command";
import React from "react";

export type MessageObject = {
  id: number;
  queue: string;
  body: string;
  tries: number;
  delivered_at: number;
  status: "pending" | "delivered" | "failed";

  message_attributes: Map<string, string | number>;
};

function MessageDetails({ message }: { message: MessageObject }) {
  return (
    <div className="p-6 space-y-4 bg-gray-50">
      <h3 className="font-semibold text-gray-700 mb-2">Message Details</h3>
<<<<<<< HEAD
      
      {/* Message Body Section */}
      <div className="bg-white p-4 rounded-lg border border-gray-200">
        <span className="text-xs uppercase text-gray-400">Message Body</span>
        <div className="mt-1 text-sm text-gray-700 whitespace-pre-wrap">
          {message.body}
        </div>
      </div>

      {/* Existing Key-Value Pairs Section */}
      {Object.entries(message.kv).length === 0 ? (
=======
      {Object.entries(message.message_attributes).length === 0 ? (
>>>>>>> 5332067f
        <div className="bg-white p-4 rounded-lg border border-gray-200 text-gray-500 text-sm">
          No message details available
        </div>
      ) : (
        <div className="grid gap-3">
          {Object.entries(message.message_attributes)?.map(([k, v], index) => (
            <div
              key={`message-${index.toString()}`}
              className="bg-white p-4 rounded-lg border border-gray-200"
            >
              <div className="grid grid-cols-2 gap-4">
                <div>
                  <span className="text-xs uppercase text-gray-400">Key</span>
                  <div className="mt-1 text-sm font-medium text-gray-700">
                    {k}
                  </div>
                </div>
                <div>
                  <span className="text-xs uppercase text-gray-400">Value</span>
                  <div className="mt-1 text-sm text-gray-700">{v}</div>
                </div>
              </div>
            </div>
          ))}
        </div>
      )}
    </div>
  );
}

// Define columns for the messages table
const columns: ColumnDef<MessageObject>[] = [
  {
    id: "expand",
    header: "",
    cell: ({ row }) => {
      return (
        <Button
          onClick={() => row.toggleExpanded()}
          className="p-2 hover:bg-gray-100 rounded bg-transparent w-10"
          variant="ghost"
        >
          {row.getIsExpanded() ? (
            <ChevronDown className="h-4 w-4" />
          ) : (
            <ChevronRight className="h-4 w-4" />
          )}
        </Button>
      );
    },
    enableResizing: false,
    enableHiding: false,
    size: 40,
    minSize: 40,
    maxSize: 40,
  },
  {
    accessorKey: "id",
    header: "ID",
  },
  {
    accessorKey: "status",
    header: ({ column }) => {
      const selectedStatus = column.getFilterValue() as string;
      const statuses = ["delivered", "failed", "pending"];

      return (
        <div className="flex items-center gap-2">
          <span>Status</span>
          <Popover>
            <PopoverTrigger asChild>
              <Button variant="ghost" className="p-0 hover:bg-transparent">
                <Filter className="h-4 w-4" />
              </Button>
            </PopoverTrigger>
            <PopoverContent className="w-[200px] p-0">
              <Command>
                <CommandInput placeholder="Filter status..." />
                <CommandList>
                  <CommandEmpty>No status found</CommandEmpty>
                  <CommandGroup>
                    {statuses.map((status) => (
                      <CommandItem
                        key={status}
                        value={status}
                        onSelect={(value) => {
                          column.setFilterValue(value === selectedStatus ? undefined : value);
                        }}
                      >
                        <Check
                          className={`mr-2 h-4 w-4 ${
                            selectedStatus === status ? "opacity-100" : "opacity-0"
                          }`}
                        />
                        {status}
                      </CommandItem>
                    ))}
                  </CommandGroup>
                </CommandList>
              </Command>
            </PopoverContent>
          </Popover>
        </div>
      );
    },
  },
  {
    accessorKey: "tries",
    header: "Retries",
  },
];

export default function MessageList({
  queue,
  namespace,
}: {
  queue: string;
  namespace: string;
}) {
  const [columnFilters, setColumnFilters] = React.useState<ColumnFiltersState>(
    []
  );
  
  const { data = [] } = useQuery({
    queryKey: ["queue-messages", { queue, namespace }],
    queryFn: () =>
      listMessages({
        queue,
        namespace,
      }),
  });

  return (
    <DataTable
      columns={columns}
      data={data}
      renderSubComponent={({ row }) => (
        <MessageDetails message={row.original} />
      )}
      columnFilters={columnFilters}
      setColumnFilters={setColumnFilters}
    />
  );
}<|MERGE_RESOLUTION|>--- conflicted
+++ resolved
@@ -25,9 +25,7 @@
 function MessageDetails({ message }: { message: MessageObject }) {
   return (
     <div className="p-6 space-y-4 bg-gray-50">
-      <h3 className="font-semibold text-gray-700 mb-2">Message Details</h3>
-<<<<<<< HEAD
-      
+      <h3 className="font-semibold text-gray-700 mb-2">Message Details</h3>      
       {/* Message Body Section */}
       <div className="bg-white p-4 rounded-lg border border-gray-200">
         <span className="text-xs uppercase text-gray-400">Message Body</span>
@@ -38,9 +36,7 @@
 
       {/* Existing Key-Value Pairs Section */}
       {Object.entries(message.kv).length === 0 ? (
-=======
       {Object.entries(message.message_attributes).length === 0 ? (
->>>>>>> 5332067f
         <div className="bg-white p-4 rounded-lg border border-gray-200 text-gray-500 text-sm">
           No message details available
         </div>
